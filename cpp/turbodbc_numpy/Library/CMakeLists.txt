file(GLOB_RECURSE LIBRARY_FILES "src/*.cpp")

pybind11_add_module(turbodbc_numpy_support ${LIBRARY_FILES})

set_target_properties(turbodbc_numpy_support PROPERTIES 
    PREFIX ""
    INSTALL_RPATH "../../.."
)

add_dependencies(turbodbc_numpy_support
    refresh_cmake_configuration
)

target_link_libraries(turbodbc_numpy_support
    PUBLIC ${Boost_LIBRARIES}
    PUBLIC ${Odbc_LIBRARIES}
    PUBLIC cpp_odbc
    PUBLIC turbodbc
)

add_custom_command(TARGET turbodbc_numpy_support POST_BUILD
                   COMMAND ${CMAKE_COMMAND} -E copy
<<<<<<< HEAD
                   $<TARGET_FILE:turbodbc_numpy_support> ${CMAKE_BINARY_DIR})
=======
                   ${CMAKE_CURRENT_BINARY_DIR}/turbodbc_numpy_support${CMAKE_SHARED_LIBRARY_SUFFIX} ${CMAKE_BINARY_DIR})

if (APPLE)
   set_target_properties(turbodbc_numpy_support PROPERTIES LINK_FLAGS "-undefined dynamic_lookup")
endif()
>>>>>>> c0b4e4b3

install(
    TARGETS turbodbc_numpy_support
    LIBRARY DESTINATION lib
)

install(
    DIRECTORY turbodbc_numpy
    DESTINATION include
    FILES_MATCHING PATTERN "*.h"
    PATTERN ".git" EXCLUDE
)

install(
    DIRECTORY src/
    DESTINATION src/turbodbc_numpy
    FILES_MATCHING PATTERN "*.cpp"
    PATTERN ".git" EXCLUDE
)<|MERGE_RESOLUTION|>--- conflicted
+++ resolved
@@ -20,15 +20,12 @@
 
 add_custom_command(TARGET turbodbc_numpy_support POST_BUILD
                    COMMAND ${CMAKE_COMMAND} -E copy
-<<<<<<< HEAD
                    $<TARGET_FILE:turbodbc_numpy_support> ${CMAKE_BINARY_DIR})
-=======
-                   ${CMAKE_CURRENT_BINARY_DIR}/turbodbc_numpy_support${CMAKE_SHARED_LIBRARY_SUFFIX} ${CMAKE_BINARY_DIR})
 
 if (APPLE)
    set_target_properties(turbodbc_numpy_support PROPERTIES LINK_FLAGS "-undefined dynamic_lookup")
 endif()
->>>>>>> c0b4e4b3
+
 
 install(
     TARGETS turbodbc_numpy_support
